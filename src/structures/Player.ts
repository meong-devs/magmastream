import { Filters } from './Filters';
import { Manager, SearchQuery, SearchResult } from './Manager';
import { Node } from './Node';
import { Queue } from './Queue';
import { Sizes, State, Structure, TrackUtils, VoiceState } from './Utils';
import * as _ from 'lodash';
import playerCheck from '../utils/playerCheck';

export class Player {
<<<<<<< HEAD
	/** The Queue for the Player. */
	public readonly queue = new (Structure.get('Queue'))() as Queue;
	/** The filters applied to the audio. */
	public filters: Filters;
	/** Whether the queue repeats the track. */
	public trackRepeat = false;
	/** Whether the queue repeats the queue. */
	public queueRepeat = false;
	/**Whether the queue repeats and shuffles after each song. */
	public dynamicRepeat = false;
	/** The time the player is in the track. */
	public position = 0;
	/** Whether the player is playing. */
	public playing = false;
	/** Whether the player is paused. */
	public paused = false;
	/** The volume for the player */
	public volume: number;
	/** The Node for the Player. */
	public node: Node;
	/** The guild for the player. */
	public guild: string;
	/** The voice channel for the player. */
	public voiceChannel: string | null = null;
	/** The text channel for the player. */
	public textChannel: string | null = null;
	/**The now playing message. */
	public nowPlayingMessage?: NowPlayingMessage;
	/** The current state of the player. */
	public state: State = 'DISCONNECTED';
	/** The equalizer bands array. */
	public bands = new Array<number>(15).fill(0.0);
	/** The voice state object from Discord. */
	public voiceState: VoiceState;
	/** The Manager. */
	public manager: Manager;

	private static _manager: Manager;
	private readonly data: Record<string, unknown> = {};
	private dynamicLoopInterval: NodeJS.Timeout;

	/**
	 * Set custom data.
	 * @param key
	 * @param value
	 */
	public set(key: string, value: unknown): void {
		this.data[key] = value;
	}

	/**
	 * Get custom data.
	 * @param key
	 */
	public get<T>(key: string): T {
		return this.data[key] as T;
	}

	/** @hidden */
	public static init(manager: Manager): void {
		this._manager = manager;
	}

	/**
	 * Creates a new player, returns one if it already exists.
	 * @param options
	 */
	constructor(public options: PlayerOptions) {
		if (!this.manager) this.manager = Structure.get('Player')._manager;
		if (!this.manager) throw new RangeError('Manager has not been initiated.');

		if (this.manager.players.has(options.guild)) {
			return this.manager.players.get(options.guild);
		}

		playerCheck(options);

		this.guild = options.guild;
		this.voiceState = Object.assign({
			op: 'voiceUpdate',
			guild_id: options.guild
		});

		if (options.voiceChannel) this.voiceChannel = options.voiceChannel;
		if (options.textChannel) this.textChannel = options.textChannel;

		const node = this.manager.nodes.get(options.node);
		this.node = node || this.manager.leastLoadNodes.first();

		if (!this.node) throw new RangeError('No available nodes.');

		this.manager.players.set(options.guild, this);
		this.manager.emit('playerCreate', this);
		this.setVolume(options.volume ?? 100);
		this.filters = new Filters(this);
	}

	/**
	 * Same as Manager#search() but a shortcut on the player itself.
	 * @param query
	 * @param requester
	 */
	public search(query: string | SearchQuery, requester?: unknown): Promise<SearchResult> {
		return this.manager.search(query, requester);
	}

	/** Connect to the voice channel. */
	public connect(): this {
		if (!this.voiceChannel) throw new RangeError('No voice channel has been set.');
		this.state = 'CONNECTING';

		this.manager.options.send(this.guild, {
			op: 4,
			d: {
				guild_id: this.guild,
				channel_id: this.voiceChannel,
				self_mute: this.options.selfMute || false,
				self_deaf: this.options.selfDeafen || false
			}
		});

		this.state = 'CONNECTED';
		return this;
	}

	/** Disconnect from the voice channel. */
	public disconnect(): this {
		if (this.voiceChannel === null) return this;
		this.state = 'DISCONNECTING';

		this.pause(true);
		this.manager.options.send(this.guild, {
			op: 4,
			d: {
				guild_id: this.guild,
				channel_id: null,
				self_mute: false,
				self_deaf: false
			}
		});

		this.voiceChannel = null;
		this.state = 'DISCONNECTED';
		return this;
	}

	/** Destroys the player. */
	public destroy(disconnect = true): void {
		this.state = 'DESTROYING';

		if (disconnect) {
			this.disconnect();
		}

		this.node.rest.destroyPlayer(this.guild);
		this.manager.emit('playerDestroy', this);
		this.manager.players.delete(this.guild);
	}

	/**
	 * Sets the player voice channel.
	 * @param channel
	 */
	public setVoiceChannel(channel: string): this {
		if (typeof channel !== 'string') throw new TypeError('Channel must be a non-empty string.');

		this.voiceChannel = channel;
		this.connect();
		return this;
	}

	/**
	 * Sets the player text channel.
	 * @param channel
	 */
	public setTextChannel(channel: string): this {
		if (typeof channel !== 'string') throw new TypeError('Channel must be a non-empty string.');

		this.textChannel = channel;
		return this;
	}

	/** Sets the now playing message. */
	public setNowPlayingMessage(message: NowPlayingMessage): NowPlayingMessage {
		if (!message) {
			throw new TypeError('You must provide the message of the now playing message.');
		}
		return (this.nowPlayingMessage = message);
	}

	/** Plays the next track. */
	public async play(): Promise<void>;

	/**
	 * Plays the specified track.
	 * @param track
	 */
	public async play(track: Track | UnresolvedTrack): Promise<void>;

	/**
	 * Plays the next track with some options.
	 * @param options
	 */
	public async play(options: PlayOptions): Promise<void>;

	/**
	 * Plays the specified track with some options.
	 * @param track
	 * @param options
	 */
	public async play(track: Track | UnresolvedTrack, options: PlayOptions): Promise<void>;
	public async play(
		optionsOrTrack?: PlayOptions | Track | UnresolvedTrack,
		playOptions?: PlayOptions
	): Promise<void> {
		if (typeof optionsOrTrack !== 'undefined' && TrackUtils.validate(optionsOrTrack)) {
			if (this.queue.current) this.queue.previous = this.queue.current;
			this.queue.current = optionsOrTrack as Track;
		}

		if (!this.queue.current) throw new RangeError('No current track.');

		const finalOptions = playOptions
			? playOptions
			: ['startTime', 'endTime', 'noReplace'].every(v =>
					Object.keys(optionsOrTrack || {}).includes(v)
=======
  /** The Queue for the Player. */
  public readonly queue = new (Structure.get("Queue"))() as Queue;
  /** The filters applied to the audio. */
  public filters: Filters;
  /** Whether the queue repeats the track. */
  public trackRepeat = false;
  /** Whether the queue repeats the queue. */
  public queueRepeat = false;
  /**Whether the queue repeats and shuffles after each song. */
  public dynamicRepeat = false;
  /** The time the player is in the track. */
  public position = 0;
  /** Whether the player is playing. */
  public playing = false;
  /** Whether the player is paused. */
  public paused = false;
  /** The volume for the player */
  public volume: number;
  /** The Node for the Player. */
  public node: Node;
  /** The guild for the player. */
  public guild: string;
  /** The voice channel for the player. */
  public voiceChannel: string | null = null;
  /** The text channel for the player. */
  public textChannel: string | null = null;
  /**The now playing message. */
  public nowPlayingMessage?: NowPlayingMessage;
  /** The current state of the player. */
  public state: State = "DISCONNECTED";
  /** The equalizer bands array. */
  public bands = new Array<number>(15).fill(0.0);
  /** The voice state object from Discord. */
  public voiceState: VoiceState;
  /** The Manager. */
  public manager: Manager;

  private static _manager: Manager;
  private readonly data: Record<string, unknown> = {};
  private dynamicLoopInterval: NodeJS.Timeout;

  /**
   * Set custom data.
   * @param key
   * @param value
   */
  public set(key: string, value: unknown): void {
    this.data[key] = value;
  }

  /**
   * Get custom data.
   * @param key
   */
  public get<T>(key: string): T {
    return this.data[key] as T;
  }

  /** @hidden */
  public static init(manager: Manager): void {
    this._manager = manager;
  }

  /**
   * Creates a new player, returns one if it already exists.
   * @param options
   */
  constructor(public options: PlayerOptions) {
    if (!this.manager) this.manager = Structure.get("Player")._manager;
    if (!this.manager) throw new RangeError("Manager has not been initiated.");

    if (this.manager.players.has(options.guild)) {
      return this.manager.players.get(options.guild);
    }

    playerCheck(options);

    this.guild = options.guild;
    this.voiceState = Object.assign({
      op: "voiceUpdate",
      guild_id: options.guild,
    });

    if (options.voiceChannel) this.voiceChannel = options.voiceChannel;
    if (options.textChannel) this.textChannel = options.textChannel;

    const node = this.manager.nodes.get(options.node);
    this.node = node || this.manager.leastPlayersNodes.first();

    if (!this.node) throw new RangeError("No available nodes.");

    this.manager.players.set(options.guild, this);
    this.manager.emit("playerCreate", this);
    this.setVolume(options.volume ?? 100);
    this.filters = new Filters(this);
  }

  /**
   * Same as Manager#search() but a shortcut on the player itself.
   * @param query
   * @param requester
   */
  public search(
    query: string | SearchQuery,
    requester?: unknown
  ): Promise<SearchResult> {
    return this.manager.search(query, requester);
  }

  /** Connect to the voice channel. */
  public connect(): this {
    if (!this.voiceChannel)
      throw new RangeError("No voice channel has been set.");
    this.state = "CONNECTING";

    this.manager.options.send(this.guild, {
      op: 4,
      d: {
        guild_id: this.guild,
        channel_id: this.voiceChannel,
        self_mute: this.options.selfMute || false,
        self_deaf: this.options.selfDeafen || false,
      },
    });

    this.state = "CONNECTED";
    return this;
  }

  /** Disconnect from the voice channel. */
  public disconnect(): this {
    if (this.voiceChannel === null) return this;
    this.state = "DISCONNECTING";

    this.pause(true);
    this.manager.options.send(this.guild, {
      op: 4,
      d: {
        guild_id: this.guild,
        channel_id: null,
        self_mute: false,
        self_deaf: false,
      },
    });

    this.voiceChannel = null;
    this.state = "DISCONNECTED";
    return this;
  }

  /** Destroys the player. */
  public destroy(disconnect = true): void {
    this.state = "DESTROYING";

    if (disconnect) {
      this.disconnect();
    }

    this.node.rest.destroyPlayer(this.guild);
    this.manager.emit("playerDestroy", this);
    this.manager.players.delete(this.guild);
  }

  /**
   * Sets the player voice channel.
   * @param channel
   */
  public setVoiceChannel(channel: string): this {
    if (typeof channel !== "string")
      throw new TypeError("Channel must be a non-empty string.");

    this.voiceChannel = channel;
    this.connect();
    return this;
  }

  /**
   * Sets the player text channel.
   * @param channel
   */
  public setTextChannel(channel: string): this {
    if (typeof channel !== "string")
      throw new TypeError("Channel must be a non-empty string.");

    this.textChannel = channel;
    return this;
  }

  /** Sets the now playing message. */
  public setNowPlayingMessage(message: NowPlayingMessage): NowPlayingMessage {
    if (!message) {
      throw new TypeError(
        "You must provide the message of the now playing message."
      );
    }
    return (this.nowPlayingMessage = message);
  }

  /** Plays the next track. */
  public async play(): Promise<void>;

  /**
   * Plays the specified track.
   * @param track
   */
  public async play(track: Track | UnresolvedTrack): Promise<void>;

  /**
   * Plays the next track with some options.
   * @param options
   */
  public async play(options: PlayOptions): Promise<void>;

  /**
   * Plays the specified track with some options.
   * @param track
   * @param options
   */
  public async play(
    track: Track | UnresolvedTrack,
    options: PlayOptions
  ): Promise<void>;
  public async play(
    optionsOrTrack?: PlayOptions | Track | UnresolvedTrack,
    playOptions?: PlayOptions
  ): Promise<void> {
    if (
      typeof optionsOrTrack !== "undefined" &&
      TrackUtils.validate(optionsOrTrack)
    ) {
      if (this.queue.current) this.queue.previous = this.queue.current;
      this.queue.current = optionsOrTrack as Track;
    }

    if (!this.queue.current) throw new RangeError("No current track.");

    const finalOptions = playOptions
      ? playOptions
      : ["startTime", "endTime", "noReplace"].every((v) =>
          Object.keys(optionsOrTrack || {}).includes(v)
>>>>>>> 1ee4964e
        )
			? (optionsOrTrack as PlayOptions)
			: {};

		if (TrackUtils.isUnresolvedTrack(this.queue.current)) {
			try {
				this.queue.current = await TrackUtils.getClosestTrack(
					this.queue.current as UnresolvedTrack
				);
			} catch (error) {
				this.manager.emit('trackError', this, this.queue.current, error);
				if (this.queue[0]) return this.play(this.queue[0]);
				return;
			}
		}

		await this.node.rest.updatePlayer({
			guildId: this.guild,
			data: {
				encodedTrack: this.queue.current?.track,
				...finalOptions
			}
		});

		Object.assign(this, { position: 0, playing: true });
	}

	/**
	 * Sets the player volume.
	 * @param volume
	 */
	public setVolume(volume: number): this {
		if (isNaN(volume)) throw new TypeError('Volume must be a number.');

		this.node.rest.updatePlayer({
			guildId: this.options.guild,
			data: {
				volume
			}
		});

		this.volume = volume;

		return this;
	}

	/**
	 * Sets the track repeat.
	 * @param repeat
	 */
	public setTrackRepeat(repeat: boolean): this {
		if (typeof repeat !== 'boolean') throw new TypeError('Repeat can only be "true" or "false".');

		const oldPlayer = { ...this };

		if (repeat) {
			this.trackRepeat = true;
			this.queueRepeat = false;
			this.dynamicRepeat = false;
		} else {
			this.trackRepeat = false;
			this.queueRepeat = false;
			this.dynamicRepeat = false;
		}

		this.manager.emit('playerStateUpdate', oldPlayer, this);
		return this;
	}

	/**
	 * Sets the queue repeat.
	 * @param repeat
	 */
	public setQueueRepeat(repeat: boolean): this {
		if (typeof repeat !== 'boolean') throw new TypeError('Repeat can only be "true" or "false".');

		const oldPlayer = { ...this };

		if (repeat) {
			this.trackRepeat = false;
			this.queueRepeat = true;
			this.dynamicRepeat = false;
		} else {
			this.trackRepeat = false;
			this.queueRepeat = false;
			this.dynamicRepeat = false;
		}

		this.manager.emit('playerStateUpdate', oldPlayer, this);
		return this;
	}

	/**
	 * Sets the queue to repeat and shuffles the queue after each song.
	 * @param repeat "true" or "false".
	 * @param ms After how many milliseconds to trigger dynamic repeat.
	 */
	public setDynamicRepeat(repeat: boolean, ms: number): this {
		if (typeof repeat !== 'boolean') {
			throw new TypeError('Repeat can only be "true" or "false".');
		}

		if (this.queue.size <= 1) {
			throw new RangeError('The queue size must be greater than 1.');
		}

		const oldPlayer = { ...this };

		if (repeat) {
			this.trackRepeat = false;
			this.queueRepeat = false;
			this.dynamicRepeat = true;

			this.dynamicLoopInterval = setInterval(() => {
				if (!this.dynamicRepeat) return;
				const shuffled = _.shuffle(this.queue);
				this.queue.clear();
				shuffled.forEach(track => {
					this.queue.add(track);
				});
			}, ms);
		} else {
			clearInterval(this.dynamicLoopInterval);
			this.trackRepeat = false;
			this.queueRepeat = false;
			this.dynamicRepeat = false;
		}

		this.manager.emit('playerStateUpdate', oldPlayer, this);
		return this;
	}

	/** Restarts the current track to the start. */
	public restart(): void {
		if (!this.queue.current?.track) {
			if (this.queue.length) this.play();
			return;
		}

		this.node.rest.updatePlayer({
			guildId: this.guild,
			data: {
				position: 0,
				encodedTrack: this.queue.current?.track
			}
		});
	}

	/** Stops the current track, optionally give an amount to skip to, e.g 5 would play the 5th song. */
	public stop(amount?: number): this {
		if (typeof amount === 'number' && amount > 1) {
			if (amount > this.queue.length)
				throw new RangeError('Cannot skip more than the queue length.');
			this.queue.splice(0, amount - 1);
		}

		this.node.rest.updatePlayer({
			guildId: this.guild,
			data: {
				encodedTrack: null
			}
		});

		return this;
	}

	/**
	 * Pauses the current track.
	 * @param pause
	 */
	public pause(pause: boolean): this {
		if (typeof pause !== 'boolean') throw new RangeError('Pause can only be "true" or "false".');

		if (this.paused === pause || !this.queue.totalSize) return this;

		const oldPlayer = { ...this };

		this.playing = !pause;
		this.paused = pause;

		this.node.rest.updatePlayer({
			guildId: this.guild,
			data: {
				paused: pause
			}
		});

		this.manager.emit('playerStateUpdate', oldPlayer, this);
		return this;
	}

	/** Go back to the previous song. */
	public previous(): this {
		this.queue.unshift(this.queue.previous);
		this.stop();

		return this;
	}

	/**
	 * Seeks to the position in the current track.
	 * @param position
	 */
	public seek(position: number): this {
		if (!this.queue.current) return undefined;
		position = Number(position);

		if (isNaN(position)) {
			throw new RangeError('Position must be a number.');
		}
		if (position < 0 || position > this.queue.current.duration)
			position = Math.max(Math.min(position, this.queue.current.duration), 0);

		this.position = position;

		this.node.rest.updatePlayer({
			guildId: this.guild,
			data: {
				position: position
			}
		});

		return this;
	}
}

export interface PlayerOptions {
	/** The guild the Player belongs to. */
	guild: string;
	/** The text channel the Player belongs to. */
	textChannel: string;
	/** The voice channel the Player belongs to. */
	voiceChannel?: string;
	/** The node the Player uses. */
	node?: string;
	/** The initial volume the Player will use. */
	volume?: number;
	/** If the player should mute itself. */
	selfMute?: boolean;
	/** If the player should deaf itself. */
	selfDeafen?: boolean;
}

/** If track partials are set some of these will be `undefined` as they were removed. */
export interface Track {
<<<<<<< HEAD
	/** The base64 encoded track. */
	readonly track: string;
	/** The artwork url of the track. */
	readonly artworkUrl: string;
	/** The track source name. */
	readonly sourceName: string;
	/** The title of the track. */
	readonly title: string;
	/** The identifier of the track. */
	readonly identifier: string;
	/** The author of the track. */
	readonly author: string;
	/** The duration of the track. */
	readonly duration: number;
	/** If the track is seekable. */
	readonly isSeekable: boolean;
	/** If the track is a stream.. */
	readonly isStream: boolean;
	/** The uri of the track. */
	readonly uri: string;
	/** The thumbnail of the track or null if it's a unsupported source. */
	readonly thumbnail: string | null;
	/** The user that requested the track. */
	readonly requester: unknown | null;
	/** Displays the track thumbnail with optional size or null if it's a unsupported source. */
	displayThumbnail(size?: Sizes): string;
	/** Metadata added by LavaSrc */
	pluginInfo: TrackPluginInfo;
}

export interface TrackPluginInfo {
	albumName?: string;
	artistArtworkUrl?: string;
	artistUrl?: string;
	albumUrl?: string;
	previewUrl?: string;
	isPreview?: string;
=======
  /** The base64 encoded track. */
  readonly track: string;
  /** The artwork url of the track. */
  readonly artworkUrl: string;
  /** The track source name. */
  readonly sourceName: string;
  /** The title of the track. */
  readonly title: string;
  /** The identifier of the track. */
  readonly identifier: string;
  /** The author of the track. */
  readonly author: string;
  /** The duration of the track. */
  readonly duration: number;
  /** If the track is seekable. */
  readonly isSeekable: boolean;
  /** If the track is a stream.. */
  readonly isStream: boolean;
  /** The uri of the track. */
  readonly uri: string;
  /** The thumbnail of the track or null if it's a unsupported source. */
  readonly thumbnail: string | null;
  /** The user that requested the track. */
  readonly requester: unknown | null;
  /** Displays the track thumbnail with optional size or null if it's a unsupported source. */
  displayThumbnail(size?: Sizes): string;
  /** Additional track info provided by plugins. */
  pluginInfo: TrackPluginInfo;
}

export interface TrackPluginInfo {
  albumName?: string;
  albumUrl?: string;
  artistArtworkUrl?: string;
  artistUrl?: string;
  isPreview?: string;
  previewUrl?: string;
>>>>>>> 1ee4964e
}

/** Unresolved tracks can't be played normally, they will resolve before playing into a Track. */
export interface UnresolvedTrack extends Partial<Track> {
	/** The title to search against. */
	title: string;
	/** The author to search against. */
	author?: string;
	/** The duration to search within 1500 milliseconds of the results from YouTube. */
	duration?: number;
	/** Resolves into a Track. */
	resolve(): Promise<void>;
}

export interface PlayOptions {
	/** The position to start the track. */
	readonly startTime?: number;
	/** The position to end the track. */
	readonly endTime?: number;
	/** Whether to not replace the track if a play payload is sent. */
	readonly noReplace?: boolean;
}

export interface EqualizerBand {
	/** The band number being 0 to 14. */
	band: number;
	/** The gain amount being -0.25 to 1.00, 0.25 being double. */
	gain: number;
}

export interface NowPlayingMessage {
	/** The ID of the channel. */
	channelId: string;
	/** The boolean indicating if the message has been deleted or not. */
	deleted?: boolean;
	/** The delete function. */
	delete: () => Promise<unknown>;
}<|MERGE_RESOLUTION|>--- conflicted
+++ resolved
@@ -7,7 +7,6 @@
 import playerCheck from '../utils/playerCheck';
 
 export class Player {
-<<<<<<< HEAD
 	/** The Queue for the Player. */
 	public readonly queue = new (Structure.get('Queue'))() as Queue;
 	/** The filters applied to the audio. */
@@ -95,7 +94,7 @@
 		if (options.textChannel) this.textChannel = options.textChannel;
 
 		const node = this.manager.nodes.get(options.node);
-		this.node = node || this.manager.leastLoadNodes.first();
+		this.node = node || this.manager.leastPlayersNodes.first();
 
 		if (!this.node) throw new RangeError('No available nodes.');
 
@@ -234,249 +233,7 @@
 			? playOptions
 			: ['startTime', 'endTime', 'noReplace'].every(v =>
 					Object.keys(optionsOrTrack || {}).includes(v)
-=======
-  /** The Queue for the Player. */
-  public readonly queue = new (Structure.get("Queue"))() as Queue;
-  /** The filters applied to the audio. */
-  public filters: Filters;
-  /** Whether the queue repeats the track. */
-  public trackRepeat = false;
-  /** Whether the queue repeats the queue. */
-  public queueRepeat = false;
-  /**Whether the queue repeats and shuffles after each song. */
-  public dynamicRepeat = false;
-  /** The time the player is in the track. */
-  public position = 0;
-  /** Whether the player is playing. */
-  public playing = false;
-  /** Whether the player is paused. */
-  public paused = false;
-  /** The volume for the player */
-  public volume: number;
-  /** The Node for the Player. */
-  public node: Node;
-  /** The guild for the player. */
-  public guild: string;
-  /** The voice channel for the player. */
-  public voiceChannel: string | null = null;
-  /** The text channel for the player. */
-  public textChannel: string | null = null;
-  /**The now playing message. */
-  public nowPlayingMessage?: NowPlayingMessage;
-  /** The current state of the player. */
-  public state: State = "DISCONNECTED";
-  /** The equalizer bands array. */
-  public bands = new Array<number>(15).fill(0.0);
-  /** The voice state object from Discord. */
-  public voiceState: VoiceState;
-  /** The Manager. */
-  public manager: Manager;
-
-  private static _manager: Manager;
-  private readonly data: Record<string, unknown> = {};
-  private dynamicLoopInterval: NodeJS.Timeout;
-
-  /**
-   * Set custom data.
-   * @param key
-   * @param value
-   */
-  public set(key: string, value: unknown): void {
-    this.data[key] = value;
-  }
-
-  /**
-   * Get custom data.
-   * @param key
-   */
-  public get<T>(key: string): T {
-    return this.data[key] as T;
-  }
-
-  /** @hidden */
-  public static init(manager: Manager): void {
-    this._manager = manager;
-  }
-
-  /**
-   * Creates a new player, returns one if it already exists.
-   * @param options
-   */
-  constructor(public options: PlayerOptions) {
-    if (!this.manager) this.manager = Structure.get("Player")._manager;
-    if (!this.manager) throw new RangeError("Manager has not been initiated.");
-
-    if (this.manager.players.has(options.guild)) {
-      return this.manager.players.get(options.guild);
-    }
-
-    playerCheck(options);
-
-    this.guild = options.guild;
-    this.voiceState = Object.assign({
-      op: "voiceUpdate",
-      guild_id: options.guild,
-    });
-
-    if (options.voiceChannel) this.voiceChannel = options.voiceChannel;
-    if (options.textChannel) this.textChannel = options.textChannel;
-
-    const node = this.manager.nodes.get(options.node);
-    this.node = node || this.manager.leastPlayersNodes.first();
-
-    if (!this.node) throw new RangeError("No available nodes.");
-
-    this.manager.players.set(options.guild, this);
-    this.manager.emit("playerCreate", this);
-    this.setVolume(options.volume ?? 100);
-    this.filters = new Filters(this);
-  }
-
-  /**
-   * Same as Manager#search() but a shortcut on the player itself.
-   * @param query
-   * @param requester
-   */
-  public search(
-    query: string | SearchQuery,
-    requester?: unknown
-  ): Promise<SearchResult> {
-    return this.manager.search(query, requester);
-  }
-
-  /** Connect to the voice channel. */
-  public connect(): this {
-    if (!this.voiceChannel)
-      throw new RangeError("No voice channel has been set.");
-    this.state = "CONNECTING";
-
-    this.manager.options.send(this.guild, {
-      op: 4,
-      d: {
-        guild_id: this.guild,
-        channel_id: this.voiceChannel,
-        self_mute: this.options.selfMute || false,
-        self_deaf: this.options.selfDeafen || false,
-      },
-    });
-
-    this.state = "CONNECTED";
-    return this;
-  }
-
-  /** Disconnect from the voice channel. */
-  public disconnect(): this {
-    if (this.voiceChannel === null) return this;
-    this.state = "DISCONNECTING";
-
-    this.pause(true);
-    this.manager.options.send(this.guild, {
-      op: 4,
-      d: {
-        guild_id: this.guild,
-        channel_id: null,
-        self_mute: false,
-        self_deaf: false,
-      },
-    });
-
-    this.voiceChannel = null;
-    this.state = "DISCONNECTED";
-    return this;
-  }
-
-  /** Destroys the player. */
-  public destroy(disconnect = true): void {
-    this.state = "DESTROYING";
-
-    if (disconnect) {
-      this.disconnect();
-    }
-
-    this.node.rest.destroyPlayer(this.guild);
-    this.manager.emit("playerDestroy", this);
-    this.manager.players.delete(this.guild);
-  }
-
-  /**
-   * Sets the player voice channel.
-   * @param channel
-   */
-  public setVoiceChannel(channel: string): this {
-    if (typeof channel !== "string")
-      throw new TypeError("Channel must be a non-empty string.");
-
-    this.voiceChannel = channel;
-    this.connect();
-    return this;
-  }
-
-  /**
-   * Sets the player text channel.
-   * @param channel
-   */
-  public setTextChannel(channel: string): this {
-    if (typeof channel !== "string")
-      throw new TypeError("Channel must be a non-empty string.");
-
-    this.textChannel = channel;
-    return this;
-  }
-
-  /** Sets the now playing message. */
-  public setNowPlayingMessage(message: NowPlayingMessage): NowPlayingMessage {
-    if (!message) {
-      throw new TypeError(
-        "You must provide the message of the now playing message."
-      );
-    }
-    return (this.nowPlayingMessage = message);
-  }
-
-  /** Plays the next track. */
-  public async play(): Promise<void>;
-
-  /**
-   * Plays the specified track.
-   * @param track
-   */
-  public async play(track: Track | UnresolvedTrack): Promise<void>;
-
-  /**
-   * Plays the next track with some options.
-   * @param options
-   */
-  public async play(options: PlayOptions): Promise<void>;
-
-  /**
-   * Plays the specified track with some options.
-   * @param track
-   * @param options
-   */
-  public async play(
-    track: Track | UnresolvedTrack,
-    options: PlayOptions
-  ): Promise<void>;
-  public async play(
-    optionsOrTrack?: PlayOptions | Track | UnresolvedTrack,
-    playOptions?: PlayOptions
-  ): Promise<void> {
-    if (
-      typeof optionsOrTrack !== "undefined" &&
-      TrackUtils.validate(optionsOrTrack)
-    ) {
-      if (this.queue.current) this.queue.previous = this.queue.current;
-      this.queue.current = optionsOrTrack as Track;
-    }
-
-    if (!this.queue.current) throw new RangeError("No current track.");
-
-    const finalOptions = playOptions
-      ? playOptions
-      : ["startTime", "endTime", "noReplace"].every((v) =>
-          Object.keys(optionsOrTrack || {}).includes(v)
->>>>>>> 1ee4964e
-        )
+			  )
 			? (optionsOrTrack as PlayOptions)
 			: {};
 
@@ -721,7 +478,6 @@
 
 /** If track partials are set some of these will be `undefined` as they were removed. */
 export interface Track {
-<<<<<<< HEAD
 	/** The base64 encoded track. */
 	readonly track: string;
 	/** The artwork url of the track. */
@@ -748,56 +504,17 @@
 	readonly requester: unknown | null;
 	/** Displays the track thumbnail with optional size or null if it's a unsupported source. */
 	displayThumbnail(size?: Sizes): string;
-	/** Metadata added by LavaSrc */
+	/** Additional track info provided by plugins. */
 	pluginInfo: TrackPluginInfo;
 }
 
 export interface TrackPluginInfo {
 	albumName?: string;
+	albumUrl?: string;
 	artistArtworkUrl?: string;
 	artistUrl?: string;
-	albumUrl?: string;
+	isPreview?: string;
 	previewUrl?: string;
-	isPreview?: string;
-=======
-  /** The base64 encoded track. */
-  readonly track: string;
-  /** The artwork url of the track. */
-  readonly artworkUrl: string;
-  /** The track source name. */
-  readonly sourceName: string;
-  /** The title of the track. */
-  readonly title: string;
-  /** The identifier of the track. */
-  readonly identifier: string;
-  /** The author of the track. */
-  readonly author: string;
-  /** The duration of the track. */
-  readonly duration: number;
-  /** If the track is seekable. */
-  readonly isSeekable: boolean;
-  /** If the track is a stream.. */
-  readonly isStream: boolean;
-  /** The uri of the track. */
-  readonly uri: string;
-  /** The thumbnail of the track or null if it's a unsupported source. */
-  readonly thumbnail: string | null;
-  /** The user that requested the track. */
-  readonly requester: unknown | null;
-  /** Displays the track thumbnail with optional size or null if it's a unsupported source. */
-  displayThumbnail(size?: Sizes): string;
-  /** Additional track info provided by plugins. */
-  pluginInfo: TrackPluginInfo;
-}
-
-export interface TrackPluginInfo {
-  albumName?: string;
-  albumUrl?: string;
-  artistArtworkUrl?: string;
-  artistUrl?: string;
-  isPreview?: string;
-  previewUrl?: string;
->>>>>>> 1ee4964e
 }
 
 /** Unresolved tracks can't be played normally, they will resolve before playing into a Track. */
