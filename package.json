--- conflicted
+++ resolved
@@ -1,93 +1,6 @@
 {
-<<<<<<< HEAD
-	"name": "@drgatoxd/magmastream",
+  "name": "@drgatoxd/magmastream",
 	"private": false,
-	"version": "2.2.4",
-	"description": "A user-friendly Lavalink client designed for NodeJS (customized for Meong).",
-	"main": "dist/index.js",
-	"types": "dist/index.d.ts",
-	"files": [
-		"dist"
-	],
-	"scripts": {
-		"build": "tsc",
-		"types": "rtb --dist dist",
-		"lint": "eslint --ext .ts ./src",
-		"ci": "run-s lint build types"
-	},
-	"devDependencies": {
-		"@favware/rollup-type-bundler": "^2.0.0",
-		"@types/lodash": "^4.14.199",
-		"@types/node": "^20.6.0",
-		"@types/ws": "^8.5.3",
-		"@typescript-eslint/eslint-plugin": "^6.7.4",
-		"@typescript-eslint/parser": "^6.7.4",
-		"eslint": "^8.50.0",
-		"npm-run-all": "^1.7.0",
-		"typedoc": "^0.25.1",
-		"typedoc-plugin-no-inherit": "^1.4.0",
-		"typescript": "^5.2.2"
-	},
-	"dependencies": {
-		"@discordjs/collection": "^1.5.3",
-		"axios": "^1.5.0",
-		"events": "^3.3.0",
-		"lodash": "^4.17.21",
-		"tslib": "^2.6.2",
-		"ws": "^8.14.2"
-	},
-	"engines": {
-		"node": ">=16.0.0"
-	},
-	"eslintConfig": {
-		"root": true,
-		"parser": "@typescript-eslint/parser",
-		"plugins": [
-			"@typescript-eslint"
-		],
-		"rules": {
-			"object-curly-spacing": [
-				"error",
-				"always"
-			]
-		},
-		"extends": [
-			"eslint:recommended",
-			"plugin:@typescript-eslint/recommended"
-		]
-	},
-	"keywords": [
-		"lavalink client",
-		"wrapper",
-		"typescript",
-		"discord.js",
-		"node.js",
-		"java",
-		"javascript",
-		"audio streaming",
-		"music bot",
-		"voice chat",
-		"discord integration",
-		"high performance",
-		"scalable",
-		"easy-to-use",
-		"feature-rich",
-		"cross-platform",
-		"seamless integration",
-		"community support",
-		"documentation",
-		"open-source",
-		"lavalink",
-		"magmastream"
-	],
-	"repository": {
-		"url": "https://github.com/Blackfort-Hosting/magmastream/tree/main"
-	},
-	"homepage": "https://docs.blackforthosting.com",
-	"author": "Abel Purnwasy",
-	"license": "Apache-2.0"
-=======
-  "name": "magmastream",
   "version": "2.3.0",
   "description": "A user-friendly Lavalink client designed for NodeJS.",
   "main": "dist/index.js",
@@ -172,5 +85,4 @@
   "homepage": "https://docs.blackforthosting.com",
   "author": "Abel Purnwasy",
   "license": "Apache-2.0"
->>>>>>> 1ee4964e
 }